--- conflicted
+++ resolved
@@ -44,11 +44,7 @@
         )
 
 
-<<<<<<< HEAD
-def md(geom, program='xtb', **kwargs):
-=======
 def md(geom, program="xtb", **kwargs):
->>>>>>> 7b5abc62
     """
     Optimize geometry via molecular dyanmics using supplied forcefield
     and basis set.
@@ -110,17 +106,13 @@
         """
 
         # Assign geometry
-        self.geom = geom.__copy__()
+        self.geom = geom
         self.basename = self.geom.basename
 
         # Save geometry
         self.save_geometry()
 
-<<<<<<< HEAD
-    def save_geometry(self, fmt='xyz'):
-=======
     def save_geometry(self, fmt="xyz"):
->>>>>>> 7b5abc62
         """
         Save internal :obj:`~isicle.geometry.Geometry` representation to file.
 
@@ -142,35 +134,25 @@
         isicle.io.save(geomfile, self.geom)
         self.geom.path = geomfile
 
-<<<<<<< HEAD
-    def _configure_xtb(self, forcefield='gfn2', optlevel='normal', charge=0, solvation=None,
-                       ignore_topology=False, cycles=None, dryrun=False):
-=======
     def _configure_xtb(
         self, forcefield="gfn2", optlevel="normal", charge=None, solvation=None
     ):
->>>>>>> 7b5abc62
         """
         Set command line for xtb simulations.
 
         Parameters
         ----------
         forcefield : str
-            GFN forcefield for the optimization.
-            Supported : gfn2, gfn1, gff
+            GFN forcefield for the optimization
+            Default: gff
+            Supported forcefields: gfn2, gfn1, gff
         optlevel : str
-            Optimization convergence level.
+            Optimization convergence level
+            Default : normal
             Supported : crude, sloppy, loose, lax, normal, tight, vtight extreme
         charge : int
             Charge of molecular system.
-        solvation : str
-            Specify solvent for simulation.
-        ignore_topolgy : bool
-            Turn off only the initial topology check prior to the conformational search.
-        cycles : int
-            Maximum number of optimization cycles.
-        dryrun : bool
-            Signal whether to perform a dry run.
+            Default : 0 (Neutral charge)
 
         """
 
@@ -186,40 +168,20 @@
         # Add forcefield
         s += "--" + forcefield + " "
 
-        # Add charge
+        # Add optional charge
         if charge is not None:
-<<<<<<< HEAD
-            s += '--chrg ' + str(charge) + ' '
-
-        # Add dryrun option
-        if dryrun:
-            s += '--dryrun '
-=======
             s += "--chrg " + charge + " "
->>>>>>> 7b5abc62
 
         # Add optional implicit solvation
         if solvation is not None:
             s += "--alpb " + solvation + " "
 
-        if ignore_topology:
-            s += '--noreftopo '
-        
-        if cycles:
-            s += '--cycles ' + str(cycles) + ' ' 
-
         # Add output
         s += "&>" + " "
 
         s += "{}.{}".format(self.basename, "out")
         return s
 
-<<<<<<< HEAD
-    def _configure_crest(self, forcefield='gfn2', optlevel='Normal', ewin=6, 
-                         protonate=False, deprotonate=False, tautomerize=False,
-                         ion=None, charge=None, solvation=None, ignore_topology=False,
-                         cycles=None, dryrun=False, processes=1):
-=======
     def _configure_crest(
         self,
         ewin=6,
@@ -235,46 +197,37 @@
         solvation=None,
         ignore_topology=False,
     ):
->>>>>>> 7b5abc62
         """
         Set command line for crest simulations.
 
         Parameters
         ----------
+        ewin : int
+            Energy window (kcal/mol) for conformer, (de)protomer, or tautomer search.
+            Default : 6
+        optlevel : str
+            Optimization convergence level
+            Default : normal
+            Supported : crude, sloppy, loose, lax, normal, tight, vtight extreme
         forcefield : str
             GFN forcefield for the optimization
-            Supported : gfn2, gfn1, gff
-        optlevel : str
-            Optimization convergence level
-            Supported : crude, sloppy, loose, lax, normal, tight, vtight extreme
-        ewin : int
-            Energy window (kcal/mol) for conformer, (de)protomer, or tautomer search.
+            Default: gff
+            Supported forcefields: gfn2, gfn1, gff
         protonate : bool
             Signal to initiate protomer search. Suggested ewin = 30.
+            Default : False
         deprotonate : bool
             Signal to initiate deprotonated conformers. Suggesting ewin = 30.
-        tautomerize : bool
+            Default : False
+        tautomer : bool
             Signal to initiate tautomer search.
+            Default : False
         ion : str
             Keyword to couple with protonate to ionize molecule with an ion other than a proton.
             See :obj:`~isicle.adduct.parse_ion` for list of ion options.
         charge : int
             Charge of molecular system.
-<<<<<<< HEAD
-        solvation : str
-            Specify solvent for simulation.
-        ignore_topolgy : bool
-            Turn off only the initial topology check prior to the conformational search.
-        cycles : int
-            Maximum number of optimization cycles.
-        dryrun : bool
-            Signal whether to perform a dry run.
-        processes : int
-            Number of parallel processes.
-
-=======
             Default : 0 (Neutral charge)
->>>>>>> 7b5abc62
         """
 
         # Start base command
@@ -297,13 +250,8 @@
         if ion is not None:
             s += "-swel " + ion + " "
 
-        # Add charge
         if charge is not None:
-<<<<<<< HEAD
-            s += '--chrg ' + str(charge) + ' '
-=======
             s += "-chrg " + str(charge) + " "
->>>>>>> 7b5abc62
 
         # Add dryrun option
         if dryrun:
@@ -328,9 +276,6 @@
         if ignore_topology:
             s += "--noreftopo "
 
-        if cycles:
-            s += '--cycles ' + str(cycles) + ' ' 
-
         # Add output
         s += "&>" + " "
 
@@ -338,11 +283,6 @@
 
         return s
 
-<<<<<<< HEAD
-    def configure(self, task='optimize', forcefield='gfn2', optlevel='Normal',
-                  ewin=6, charge=None, ion=None, solvation=None,
-                  ignore_topology=False, cycles=None, dryrun=False, processes=1):
-=======
     def configure(
         self,
         task="optimize",
@@ -356,43 +296,31 @@
         solvation=None,
         ignore_topology=False,
     ):
->>>>>>> 7b5abc62
         """
         Generate command line
 
         Parameters
         ----------
-        task : str
+        tasks : str
             Set task to "optimize", "conformer", "protonate", "deprotonate", or "tautomerize".
+            Default : "optimize"
         forcefield : str
             GFN forcefield for the optimization
-            Supported : gfn2, gfn1, gff
+            Default: gff
+            Supported forcefields: gfn2, gfn1, gff
+        ewin : int
+            Energy window (kcal/mol) for conformer(set to 6), (de)protomer(set to 30), or tautomer(set to 30) search.
+            Default : 6
+        ion : str
+            Ion for protomer calculation.
         optlevel : str or list of str
             Set optimization level. Supply globally or per task.
-        ewin : int
-            Energy window (kcal/mol) for conformer(set to 6), (de)protomer(set to 30), or tautomer(set to 30) search
-        charge : int
-            Charge of molecular system.
         ion : str
             Keyword to couple with protonate to ionize molecule with an ion other than a proton.
             See :obj:`~isicle.adduct.parse_ion` for list of ion options.
-<<<<<<< HEAD
-        solvation : str
-            Specify solvent for simulation.
-        ignore_topolgy : bool
-            Turn off only the initial topology check prior to the conformational search.
-        cycles : int
-            Maximum number of optimization cycles.
-        dryrun : bool
-            Signal whether to perform a dry run.
-        processes : int
-            Number of parallel processes.
-
-=======
         charge : int
             Charge of molecular system.
             Default : 0 (Neutral charge)
->>>>>>> 7b5abc62
         """
 
         if type(task) == list:
@@ -402,19 +330,8 @@
         if type(optlevel) == list:
             raise TypeError("Initiate one opt level at a time.")
 
-<<<<<<< HEAD
-        if task == 'optimize':
-            config = self._configure_xtb(optlevel=optlevel,
-                                         forcefield=forcefield,
-                                         charge=charge,
-                                         dryrun=dryrun,
-                                         solvation=solvation,
-                                         ignore_topology=ignore_topology,
-                                         cycles=cycles)
-=======
         if task == "optimize":
             config = self._configure_xtb(optlevel=optlevel, forcefield=forcefield)
->>>>>>> 7b5abc62
 
         else:
             if task == "conformer":
@@ -430,21 +347,6 @@
                 p, d, t, i = False, False, True, ion
 
             if p is not None:
-<<<<<<< HEAD
-                config = self._configure_crest(ewin=ewin,
-                                               optlevel=optlevel,
-                                               forcefield=forcefield,
-                                               protonate=p,
-                                               deprotonate=d,
-                                               tautomerize=t,
-                                               ion=i,
-                                               charge=charge,
-                                               dryrun=dryrun,
-                                               processes=processes,
-                                               solvation=solvation,
-                                               ignore_topology=ignore_topology,
-                                               cycles=cycles)
-=======
                 config = self._configure_crest(
                     ewin=ewin,
                     optlevel=optlevel,
@@ -459,7 +361,6 @@
                     solvation=solvation,
                     ignore_topology=ignore_topology,
                 )
->>>>>>> 7b5abc62
             else:
                 raise Error(
                     "Task not assigned properly, please choose optimize, conformer, protonate, deprotonate, or tautomerize"
@@ -490,6 +391,7 @@
         self.output = parser.load(os.path.join(self.temp_dir, self.basename + ".out"))
 
         result = parser.parse()
+
         self.__dict__.update(result)
 
         for i in self.geom:
@@ -505,13 +407,7 @@
         else:
             self.geom = self.geom[0]
 
-<<<<<<< HEAD
-    def run(self, geom, task='optimize', forcefield='gfn2', optlevel='Normal',
-            ewin=6, charge=None, ion=None, solvation=None, ignore_topology=False,
-            cycles=None, dryrun=False, processes=1):
-=======
     def run(self, geom, **kwargs):
->>>>>>> 7b5abc62
         """
         Optimize geometry via density functional theory using supplied functional
         and basis set.
@@ -520,29 +416,9 @@
         ----------
         geom : :obj:`~isicle.geometry.Geometry`
             Molecule representation.
-        task : str
-            Set task to "optimize", "conformer", "protonate", "deprotonate", or "tautomerize".
-        forcefield : str
-            GFN forcefield for the optimization, including "gfn2", "gfn1", "gff".
-        optlevel : str or list of str
-            Set optimization level. Supply globally or per task.
-        ewin : int
-            Energy window (kcal/mol) for conformer(set to 6), (de)protomer(set to 30), or tautomer(set to 30) search.
-        charge : int
-            Charge of molecular system.
-        ion : str
-            Keyword to couple with protonate to ionize molecule with an ion other than a proton.
-            See :obj:`~isicle.adduct.parse_ion` for list of ion options.
-        solvation : str
-            Specify solvent for simulation.
-        ignore_topolgy : bool
-            Turn off only the initial topology check prior to the conformational search.
-        cycles : int
-            Maximum number of optimization cycles.
-        dryrun : bool
-            Signal whether to perform a dry run.
-        processes : int
-            Number of parallel processes.
+        **kwargs
+            Keyword arguments to configure the simulation.
+            See :meth:`~isicle.md.XTBWrapper.configure`.
 
         Returns
         -------
@@ -558,9 +434,7 @@
         self.set_geometry(geom)
 
         # Configure
-        self.configure(task=task, forcefield=forcefield, charge=charge,
-            ewin=ewin, ion=ion, optlevel=optlevel, dryrun=dryrun, processes=processes,
-            solvation=solvation, ignore_topology=ignore_topology, cycles=cycles)
+        self.configure(**kwargs)
 
         # Run QM simulation
         self.submit()
@@ -580,10 +454,6 @@
             Conformational ensemble.
 
         """
-<<<<<<< HEAD
-
-=======
->>>>>>> 7b5abc62
         if isinstance(self.geom, isicle.conformers.ConformationalEnsemble):
             return self.geom
 
@@ -601,10 +471,6 @@
             Structure instance.
 
         """
-<<<<<<< HEAD
-
-=======
->>>>>>> 7b5abc62
         if isinstance(self.geom, isicle.conformers.ConformationalEnsemble):
             raise TypeError(
                 "Object contains multiple structures. Use `get_structures` instead."
@@ -614,10 +480,7 @@
 
 
 class RDKitWrapper(Geometry, WrapperInterface):
-<<<<<<< HEAD
-=======
-
->>>>>>> 7b5abc62
+
     """
     Wrapper for rdkit functionality.
 
@@ -694,11 +557,7 @@
 
     def _convert_to_tinkerxyz(self):
         """
-<<<<<<< HEAD
-        Convert mol to TINKER XYZ format using code from DP5, Goodman Lab. 
-=======
         Convert mol to TINKER XYZ format using code from DP5, Goodman Lab.
->>>>>>> 7b5abc62
 
         Parameters
         ----------
@@ -975,7 +834,7 @@
         """
 
         # Assign geometry
-        self.geom = geom.__copy__()
+        self.geom = geom
         self.basename = self.geom.basename
 
         self.tinkerxyz = self._convert_to_tinkerxyz()
@@ -983,11 +842,7 @@
         # Save geometry
         self.save_geometry()
 
-<<<<<<< HEAD
-    def save_geometry(self, fmt='xyz'):
-=======
     def save_geometry(self, fmt="xyz"):
->>>>>>> 7b5abc62
         """
         Save internal :obj:`~isicle.geometry.Geometry` representation to file.
 
@@ -1079,9 +934,6 @@
         # Finish/clean up
         self.finish()
 
-<<<<<<< HEAD
-        return self
-=======
         return self
 
     def get_structures(self):
@@ -1116,5 +968,4 @@
                 "Object contains multiple structures. Use `get_structures` instead."
             )
 
-        return self.geom
->>>>>>> 7b5abc62
+        return self.geom