--- conflicted
+++ resolved
@@ -1,8 +1,4 @@
-<<<<<<< HEAD
-=======
-from codecs import ignore_errors
 import isicle
->>>>>>> a287b8d1
 from isicle.interfaces import WrapperInterface
 from isicle.parse import XTBParser
 import subprocess
