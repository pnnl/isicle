--- conflicted
+++ resolved
@@ -19,11 +19,7 @@
 
     def load(self, path: str):
         """Load in the data file"""
-<<<<<<< HEAD
-        with open(path, 'r') as f:
-=======
         with open(path, "r") as f:
->>>>>>> 7b5abc62
             self.contents = f.readlines()
         self.path = path
         return self.contents
@@ -297,10 +293,6 @@
         return m[0]
 
     def _parse_protocol(self):
-<<<<<<< HEAD
-
-=======
->>>>>>> 7b5abc62
         """Parse out dft protocol"""
         functional = []
         basis_set = []
@@ -368,21 +360,13 @@
 
     def parse(self):
         """
-<<<<<<< HEAD
         Extract relevant information from NWChem output.
-=======
-        Extract relevant information from NWChem output
->>>>>>> 7b5abc62
 
         Parameters
         ----------
         to_parse : list of str
-<<<<<<< HEAD
             geometry, energy, shielding, spin, frequency, molden, charge, timing 
 
-=======
-            geometry, energy, shielding, spin, frequency, molden, charge, timing
->>>>>>> 7b5abc62
         """
 
         # Check that the file is valid first
@@ -462,11 +446,7 @@
 
     def load(self, path: str):
         """Load in the data file"""
-<<<<<<< HEAD
-        with open(path, 'rb') as f:
-=======
         with open(path, "rb") as f:
->>>>>>> 7b5abc62
             self.contents = f.readlines()
 
         return self.contents
@@ -508,11 +488,7 @@
         self.result = result
         return result  # TODO: return CCS?
 
-<<<<<<< HEAD
-    def save(self, path: str, sep='\t'):
-=======
     def save(self, path: str, sep="\t"):
->>>>>>> 7b5abc62
         """Write parsed object to file"""
         pd.DataFrame(self.result).to_csv(path, sep=sep, index=False)
         return
@@ -527,11 +503,7 @@
 
     def load(self, path: str):
         """Load in the data file"""
-<<<<<<< HEAD
-        with open(path, 'r') as f:
-=======
         with open(path, "r") as f:
->>>>>>> 7b5abc62
             self.contents = f.readlines()
 
         return self.contents
@@ -553,11 +525,7 @@
 
         return self.result
 
-<<<<<<< HEAD
-    def save(self, path: str, sep='\t'):
-=======
     def save(self, path: str, sep="\t"):
->>>>>>> 7b5abc62
         """Write parsed object to file"""
         pd.DataFrame(self.result).to_csv(path, sep=sep, index=False)
         return
@@ -587,11 +555,7 @@
 
     def load(self, path: str):
         """Load in the data file"""
-<<<<<<< HEAD
-        with open(path, 'r') as f:
-=======
         with open(path, "r") as f:
->>>>>>> 7b5abc62
             self.contents = f.readlines()
         self.path = path
         # return self.contents
@@ -796,7 +760,6 @@
 
         # Check that the file is valid first
         if len(self.contents) == 0:
-<<<<<<< HEAD
             raise RuntimeError('No contents to parse: {}'.format(self.path))
         
         last_lines = ''.join(self.contents[-10:])
@@ -804,12 +767,6 @@
            & ("normal" not in last_lines) \
            & ("ratio" not in last_lines):
             raise RuntimeError('XTB job failed: {}'.format(self.path))
-=======
-            raise RuntimeError("No contents to parse: {}".format(self.path))
-        if "terminated normally" not in self.contents[-1]:
-            if "ratio" not in self.contents[-2]:
-                raise RuntimeError("XTB job failed: {}".format(self.path))
->>>>>>> 7b5abc62
 
         self.parse_crest = False
         self.parse_opt = False
@@ -820,15 +777,7 @@
         result['protocol'] = self._parse_protocol()
 
         try:
-<<<<<<< HEAD
             result['timing'] = self._parse_timing()
-=======
-            result["protocol"] = self._parse_protocol()
-        except:
-            pass
-        try:
-            result["timing"] = self._parse_timing()
->>>>>>> 7b5abc62
         except:
             pass
 
@@ -839,7 +788,6 @@
 
         # Parse geometry from assoc. XYZ file
         try:
-<<<<<<< HEAD
             if self.path.endswith('xyz'):
                 try:
                     self.xyz_path = self.path
@@ -847,16 +795,6 @@
                 
                 except:
                     pass
-=======
-            if self.path.endswith("xyz"):
-                if "geometry" in to_parse:
-                    try:
-                        self.xyz_path = self.path
-                        result["geom"] = self._parse_xyz()
-
-                    except:
-                        pass
->>>>>>> 7b5abc62
 
             if self.path.endswith("out") or self.path.endswith("log"):
                 # try geometry parsing
@@ -910,11 +848,7 @@
 
     def load(self, path: str):
         """Load in the data file"""
-<<<<<<< HEAD
-        with open(path, 'r') as f:
-=======
         with open(path, "r") as f:
->>>>>>> 7b5abc62
             self.contents = f.readlines()
         self.path = path
 
