import functools
import operator
import os
import pickle
import re

import rdkit.Chem.rdchem as rdc
from rdkit import Chem

import isicle
from isicle.conformers import ConformationalEnsemble
from isicle.interfaces import WrapperInterface
from isicle.md import md
from isicle.utils import safelist


def _parse_file_ions(path):
    """
    Read adduct ions (eg. 'Na+', 'H+', 'Mg2+') from file.

    Parameters
    ----------
    path : str
        Path to ions text file (.txt, etc.), each ion should be a new line.

    Returns
    -------
    parsed_contents
        List of ions from given text file.
    """
    if path is None:
        raise TypeError("Path to file containing ions must be specified")
    if os.path.isfile(path) == True:
        contents = isicle.geometry._load_text(path)
        parsed_contents = [line.rstrip() for line in contents]
        return parsed_contents
    else:
        raise TypeError("Path to file is not valid")


def _parse_list_ions(ion_list):
    """
    Parse and categorize list of ions by ion type.

    Input
    -----
    ion_list: list
        List of all ions to be considered, eg. ['K+','H-','H-Na+']
        Strings in list must have notation 'IonCharge' eg. 'H+', not '+H'
        Complex ions should be arranged in order of desired operation.
        (i.e. 'H-K+' specifies deprotonatin first, potassium added second)

    Returns
    ----------
    anions : list
        List of anions, default None
    cations : list
        List of cations, default None
    complex : list
        List of complex ions, default None
    """
    anions = []
    cations = []
    complex = []
    ion_list = safelist(ion_list)
    for x in ion_list:
        if ("+" in x) and ("-" in x):
            complex.append(x)
        elif "+" in x:
            cations.append(x)
        elif "-" in x:
            anions.append(x)
        else:
            raise ValueError("Unrecognized ion specified: {}".format(x))
    return (cations, anions, complex)


def _parse_ions(ion_path=None, ion_list=None):
    """
    Parses supplied ion information to recognized format

    Params
    ------
    ion_path: str
        Filepath to text file with an ion on each new line
        For more layout information, see: adducts._parse_file_ions()
    ion_list: list of str
        List of ions in format 'ioncharge' (eg. 'H+' or 'Na+')
        For more information on complex ions, see: adducts._parse_list_ions()

    Returns
    -------
    Tuple of (cations, anions, complex ions)
    """
    if ion_path is not None:
        # Load ion file
        ion_list = _parse_file_ions(ion_path)
    if ion_list is not None:
        # Parse ion file
        return _parse_list_ions(ion_list)
    else:
        raise RuntimeError("No ions supplied to parse.")


def _check_atom_group(ion_atomic_num):
    """
    Checks periodic group atom belongs to

    Params
    ------
    ion_atomic_num: Int

    Returns
    -------
    Bool
    """
    return ion_atomic_num in [1, 3, 4, 11, 12, 19, 20, 37, 38, 55, 56, 87, 88]


def _filter_by_substructure_match(init_mol, unknown_valid_list):
    """
    Filters ions in supplied list that are a substructure match to the supplied mol

    Params
    ------
    init_mol: RDKit mol object
    unknown_valid_list: list of str
        List of ions (eg. [`H-`])
    """
    valid_list = []
    for ion in unknown_valid_list:
        parsed_ion = re.findall(".+?[0-9]?[+-]", ion)
        subset = [
            f"[{re.findall('(.+?)[0-9]?[-]', i)[0]}]" for i in parsed_ion if "-" in i
        ]
        subset_mol = [Chem.MolFromSmiles(i, sanitize=False) for i in subset]
        substruc_check = [i for i in subset_mol if init_mol.HasSubstructMatch(i)]
        if False in substruc_check:
            continue
        else:
            valid_list.append(ion)
    return valid_list


def get_nested_dict_values(d):
    for v in d.values():
        if isinstance(v, dict):
            yield from get_nested_dict_values(v)
        else:
            yield v


class AdductEnsemble(dict):
    def __setitem__(self, key, value):
        self.__dict__[key] = value

    def __getitem__(self, key):
        return self.__dict__[key]

    def __repr__(self):
        return repr(self.__dict__)

    def __len__(self):
        return len(self.__dict__)

    def __delitem__(self, key):
        del self.__dict__[key]

    def clear(self):
        return self.__dict__.clear()

    def copy(self):
        return self.__dict__.copy()

    def has_key(self, k):
        return k in self.__dict__

    def update(self, *args, **kwargs):
        return self.__dict__.update(*args, **kwargs)

    def keys(self):
        return self.__dict__.keys()

    def values(self):
        return self.__dict__.values()

    def get_structures(self):
        values = get_nested_dict_values(self.__dict__)
        return isicle.conformers.build_conformational_ensemble(values)


def build_adduct_ensemble(geometries):
    # Cast to conformational ensemble
    if not isinstance(geometries, isicle.conformers.ConformationalEnsemble):
        geometries = isicle.conformers.build_conformational_ensemble(geometries)

    geometries._check_attributes("ion")
    geometries._check_attributes("adductID")

    d = AdductEnsemble()
    for adduct in geometries:
        if adduct.ion not in d.keys():
            d[adduct.ion] = {}

        d[adduct.ion][adduct.adductID] = adduct

    return d


def ionize(ion_method):
    """
    Selects a supported ionization method.

    Parameters
    ----------
    ion_method : str
        Alias for ion method selection (e.g. explicit).

    Returns
    -------
    program
        Wrapped functionality of the selected program. Must implement
        :class:`~isicle.interfaces.AdductInterface`.
    """

    ion_method_map = {
        "explicit": ExplicitIonizationWrapper,
        "crest": CRESTIonizationWrapper,
    }

    if ion_method.lower() in ion_method_map.keys():
        return ion_method_map[ion_method.lower()]()
    else:
        raise ValueError("{} not a supported ionization method.".format(ion_method))


def write(IonizationWrapper, path, fmt):
    """
    Write mol objects to file.

    Parameters
    ----------
    path : str
        Directory to write output files
    fmt : str
        Format in which to save the RDKit mol object (eg. 'mol2', 'pdb')
    """

    if path is not None and fmt is not None:
        for adduct in IonizationWrapper.adducts:
            isicle.geometry.Geometry.save(
                adduct.mol,
                os.path.join(
                    path, "{}_{}".format(adduct.basename, adduct.ion, adduct.adductID)
                ),
                fmt,
            )
        return
    elif path is not None:
        raise (
            "path passed to isicle.adducts.write; fmt flag must also be passed; data not written"
        )
    elif fmt is not None:
        raise (
            "fmt is supplied to isicle.adducts.write; path flag must also be passed; data not saved"
        )
    else:
        return


class ExplicitIonizationWrapper(WrapperInterface):
    """ """

    _defaults = ("geom", "adducts")
    _default_value = None

    def __init__(self, **kwargs):
        """
        Initialize :obj:`~isicle.adducts.ExplicitIonizationWrapper` instance.
        """
        self.__dict__.update(dict.fromkeys(self._defaults, self._default_value))
        self.__dict__.update(**kwargs)
        if self.adducts is None:
            self.adducts = {}

    def set_geometry(self, geom):
        """
        Set :obj:`~isicle.geometry.Geometry` instance for simulation.

        Parameters
        ----------
        geometry : :obj:`~isicle.geometry.Geometry`
            Molecule representation.

        """

        if self.__dict__.get("geom") is not None:
            pass
        elif self.__dict__.get("mol") is not None:
            self.geom = geom
        else:
            raise ValueError("Could not find self.mol or self.geom")

    def set_charge(self):
        """ """

<<<<<<< HEAD
        if self.geom.__dict__.get("charge") is None:
            self.geom.__dict__.update(charge=self.geom.get_formal_charge())
=======
        if self.geom.__dict__.get('charge') is None:
            self.geom.__dict__.update(charge=self.geom.get_charge())
>>>>>>> 8233598d

    def _set_ions(self, ion_path=None, ion_list=None):
        """ """

        cations, anions, complex = _parse_ions(ion_path=ion_path, ion_list=ion_list)
        # Cast to list safely
        self.adducts["cations"] = safelist(cations)
        self.adducts["anions"] = safelist(anions)
        self.adducts["complex"] = safelist(complex)

    def _check_valid(self):
        """
        Perform substructure search.

        """

        self.adducts["anions"] = _filter_by_substructure_match(
            self.geom.mol, self.adducts["anions"]
        )
        self.adducts["complex"] = _filter_by_substructure_match(
            self.geom.mol, self.adducts["complex"]
        )

    def configure(self, ion_path=None, ion_list=None):
        """ """
        self._set_ions(ion_path=ion_path, ion_list=ion_list)
        self._check_valid()

    def _modify_atom_dict(
        self, init_mol, ion_atomic_num, mode=None, include_Alkali_ne=False
    ):
        """
        Downselect atom sites that can accept ions

        Parameters
        ----------
        init_mol: RDKit mol object
        ion_atomic_num: Int
            Integer denoting the atomic number of the ion to be added or removed
        mode: str
            'positive' for positive mode
            'negative' for negative mode
        include_Alkaline_ne: Bool
            If False: removes alkali and alkaline metals from base atoms to be ionized (default)
            If True: Adducts are attempted to be formed at these atoms, in addition to other atoms.

        Returns
        -------
        all_atom_dict defined as {<atom.rdkit.obj>:['C',3,2,1]}
            -atom.GetSymbol() returns atomic symbol e.g. 'C'
            -atom.GetTotalValence() returns total (explicit+implicit) valence
            -atom.GetDegree() returns number of directly-bonded neighbours
             indep. of bond order, dep. of Hs set to explicit
            -atom.GetTotalNumHs returns total (explicit+implicit) Hs on atom

        """

        pt = Chem.GetPeriodicTable()
        all_atom_dict = {
            atom.GetIdx(): [
                atom.GetSymbol(),
                atom.GetTotalValence() - atom.GetDegree(),
                atom.GetTotalNumHs(includeNeighbors=True),
                atom,
            ]
            for atom in init_mol.GetAtoms()
        }

        if mode == "positive":
            atom_dict = {}
            for key, value in all_atom_dict.items():
                # Check if atom atomic number is the same as the specified ion
                atom_atomic_num = pt.GetAtomicNumber(value[0])
                if include_Alkali_ne == False:
                    # Remove ion sites that are alkali or alkaline metals
                    if _check_atom_group(atom_atomic_num):
                        continue
                # Remove atoms that cannot accept a bond & do not have H to bump
                elif value[1] == 0 and value[2] == 0:
                    continue
                atom_dict[key] = value
            return atom_dict

        elif mode == "negative":
            atom_dict = {}
            for key, value in all_atom_dict.items():
                # Check if ion atomic num is in list of neighbouring atomic nums
                nbrs = [nbr.GetAtomicNum() for nbr in value[3].GetNeighbors()]
                if ion_atomic_num in nbrs:
                    atom_dict[key] = value
                else:
                    continue

            return atom_dict

        elif mode == None:
            raise ValueError("Must supply an ionization mode to _modify_atom_dict")

    def _subset_atom_dict(self, atom_dict, index_list=None, element_list=None):
        """
        Downselect atom sites to user supplied atom indices or element symbols

        Params
        ------
        atom_dict: Dict
            Dictionary of format {<atom.rdkit.obj>:[atom Symbol, atom Total Valence, atom Degree, # bonded H atoms]}
        index_list: list
            list of integers denoting IUPAC atom indexes of base atoms to be ionized (eg. [0,1])
        element_list: list
            list of atoms symbols denoting base atom types to be ionized (eg. ['O','N'])

        Returns
        -------
        subset_atom_dict defined as {<atom.rdkit.obj>:['C',3,2,1]}
            -atom.GetSymbol() returns atomic symbol e.g. 'C'
            -atom.GetTotalValence() returns total (explicit+implicit) valence
            -atom.GetDegree() returns number of directly-bonded neighbours
             indep. of bond order, dep. of Hs set to explicit
            -atom.GetTotalNumHs returns total (explicit+implicit) Hs on atom

        """

        subset_atom_dict = {}
        if index_list is not None:
            for k, v in atom_dict.items():
                if k in index_list:
                    subset_atom_dict[k] = v

        if element_list is not None:
            for k, v in atom_dict.items():
                if v[0] in element_list:
                    subset_atom_dict[k] = v

        return subset_atom_dict

    def _forcefield_selector(self, forcefield, mw):
        """
        Checks if user specified forcefield is compatible with supplied mol

        Parameters
        ----------
        forcefield: str
            Specify "UFF" for Universal Force Field optimization by RDKit
            Specify "MMFF" or "MMFF94" for Merck Molecular Force Field 94
            Specify "MMFF94s" for the MMFF94 s variant
        mw: RDKit mol object

        Returns
        -------
        RDKit forcefield optimization function that must be implemented

        """

        forcefield = forcefield.lower()
        if forcefield == "uff":
            if Chem.rdForceFieldHelpers.UFFHasAllMoleculeParams(mw) is True:
                return Chem.AllChem.UFFOptimizeMolecule
            else:
                raise ValueError("UFF is not available for all atoms in molecule.")

        elif forcefield in ["mmff", "mmff94", "mmff94s"]:
            if Chem.rdForceFieldHelpers.MMFFHasAllMoleculeParams(mw) is True:
                return Chem.rdForceFieldHelpers.MMFFOptimizeMolecule
            else:
                raise ValueError(
                    "specified MMFF is not available for all atoms in molecule."
                )

        else:
            raise ValueError(
                "RDKit only supports UFF, MMFF, MMFF94, MMFF94s as forcefields."
            )

    def _update_geometry_charge(self, geom):
        """ """

        geom.__dict__.update(charge=geom.get_charge())

    def _add_ion(
        self, init_mol, base_atom_idx, ion_atomic_num, sanitize, forcefield, ff_iter
    ):
        """
        Adds specified ion (by atomic num) to specified base atom (by atom's index).

        Parameters
        ----------
        init_mol: RDKit mol object
        base_atom_idx: Int
            Integer denoting the the atom to which an ion will be added
        ion_atomic_num: Int
            Integer denoting the atomic number of the ion to be added
        sanitize: Bool
            Kekulize, check valencies, set aromaticity, conjugation and hybridization
        forcefield: str
            Specify "UFF" for Universal Force Field optimization by RDKit
            Specify "MMFF" or "MMFF94" for Merck Molecular Force Field 94
            Specify "MMFF94s" for the MMFF94 s variant
        ff_iter: Int
            Integer specifying the max iterations for the specified forcefield

        Returns
        _______
        Ionized RDKit mol object

        """

        mw = Chem.RWMol(init_mol)
        atom_idx = mw.AddAtom(Chem.Atom(ion_atomic_num))
        ba = mw.GetAtomWithIdx(base_atom_idx)
        fc = ba.GetFormalCharge()
        mw.AddBond(base_atom_idx, atom_idx, Chem.BondType.SINGLE)
        ba.SetFormalCharge(fc + 1)
        mw.UpdatePropertyCache(strict=False)
        if sanitize is True:
            Chem.SanitizeMol(mw)
        if forcefield:
            tempff = self._forcefield_selector(forcefield, mw)
            if "mmff94s" in forcefield:
                tempff(mw, mmffVariant=forcefield, maxIters=ff_iter)
            else:
                tempff(mw, maxIters=ff_iter)
        geom = isicle.geometry.Geometry(mol=mw, basename=self.geom.get_basename())
        self._update_geometry_charge(geom)
        return geom

    def _apply_add_ion(
        self, init_mol, atom_dict, ion_atomic_num, sanitize, forcefield, ff_iter
    ):
        """
        Iteratively ionize all atoms in a supplied dictionary.

        Parameters
        ----------
        init_mol: RDKit mol object
        atom_dict: Dict
            Dictionary of format {<atom.rdkit.obj>:[atom Symbol, atom Total Valence, atom Degree, # bonded H atoms]}
        ion_atomic_num: Int
            Integer denoting the atomic number of the ion to be added
        sanitize: Bool
            Kekulize, check valencies, set aromaticity, conjugation and hybridization
        forcefield: str
            Specify "UFF" for Universal Force Field optimization by RDKit
            Specify "MMFF" or "MMFF94" for Merck Molecular Force Field 94
            Specify "MMFF94s" for the MMFF94 s variant
        ff_iter: Int
            Integer specifying the max iterations for the specified forcefield

        Returns
        -------
        Dictionary of style {base atom index: ionized RDKit mol object}

        """

        mol_dict = {}
        for key in atom_dict.keys():
            mw = self._add_ion(
                init_mol, key, ion_atomic_num, sanitize, forcefield, ff_iter
            )
            # Format {atom_base_idx:<newmol>}
            mol_dict[key] = mw
        return mol_dict

    def _positive_mode(
        self,
        init_mol,
        ion_atomic_num,
        batch,
        index_list,
        element_list,
        sanitize,
        forcefield,
        ff_iter,
        include_Alkali_ne,
    ):
        """
        Subsets atoms in supplied mol by specified index or elemental constraints, or feasibilty based upon supplied ion atomic number.

        Parameters
        ----------
        init_mol: RDKit mol object
        ion_atomic_num: Int
            Integer denoting the atomic number of the ion to be added
        batch: Bool
            Whether adducts should be formed from all possible heavy atoms
        index_list: list
            list of integers denoting IUPAC atom indexes of base atoms to be ionized (eg. [0,1])
        element_list: list
            list of atoms symbols denoting base atom types to be ionized (eg. ['O','N'])
        sanitize: Bool
            Kekulize, check valencies, set aromaticity, conjugation and hybridization
        forcefield: str
            Specify "UFF" for Universal Force Field optimization by RDKit
            Specify "MMFF" or "MMFF94" for Merck Molecular Force Field 94
            Specify "MMFF94s" for the MMFF94 s variant
        ff_iter: Int
            Integer specifying the max iterations for the specified forcefield
        include_Alkaline_ne: Bool
            If False: removes alkali and alkaline metals from base atoms to be ionized
            If True: Adducts are attempted to be formed at these atoms, in addition to other atoms.

        Returns
        -------
        Dictionary of style {base atom index: ionized RDKit mol object}

        """

        atom_dict = self._modify_atom_dict(
            init_mol,
            ion_atomic_num,
            mode="positive",
            include_Alkali_ne=include_Alkali_ne,
        )
        if index_list is not None:
            subset_atom_dict = self._subset_atom_dict(atom_dict, index_list=index_list)
            mol_dict = self._apply_add_ion(
                init_mol,
                subset_atom_dict,
                ion_atomic_num,
                sanitize,
                forcefield,
                ff_iter,
            )
        elif element_list is not None:
            subset_atom_dict = self._subset_atom_dict(
                atom_dict, element_list=element_list
            )
            mol_dict = self._apply_add_ion(
                init_mol,
                subset_atom_dict,
                ion_atomic_num,
                sanitize,
                forcefield,
                ff_iter,
            )
        elif batch == True:
            mol_dict = self._apply_add_ion(
                init_mol, atom_dict, ion_atomic_num, sanitize, forcefield, ff_iter
            )
        else:
            raise ValueError(
                "Must provide a list of atom indexes, list of elements, or set batch=True."
            )

        return mol_dict

    def _remove_ion(
        self, init_mol, base_atom_idx, ion_atomic_num, sanitize, forcefield, ff_iter
    ):
        """
        Removes specified ion (by atomic num) from specified base atom (by atom's index).

        Parameters
        ----------
        init_mol: RDKit mol object
        base_atom_idx: Int
            Integer denoting the the atom from which an ion will be removed from
        ion_atomic_num: Int
            Integer denoting the atomic number of the ion to be removed
        sanitize: Bool
            Kekulize, check valencies, set aromaticity, conjugation and hybridization
        forcefield: str
            Specify "UFF" for Universal Force Field optimization by RDKit
            Specify "MMFF" or "MMFF94" for Merck Molecular Force Field 94
            Specify "MMFF94s" for the MMFF94 s variant
        ff_iter: Int
            Integer specifying the max iterations for the specified forcefield

        Returns
        -------
        Deionized RDKit mol object

        """

        mw = Chem.RWMol(init_mol)
        ba = mw.GetAtomWithIdx(base_atom_idx)
        fc = ba.GetFormalCharge()
        nbrs_dict = {nbr.GetAtomicNum(): nbr.GetIdx() for nbr in ba.GetNeighbors()}
        mw.RemoveAtom(nbrs_dict[ion_atomic_num])
        ba.SetFormalCharge(fc - 1)
        mw.UpdatePropertyCache(strict=False)
        if sanitize is True:
            Chem.SanitizeMol(mw)
        if forcefield:
            tempff = self._forcefield_selector(forcefield, mw)
            if "mmff94s" in forcefield:
                tempff(mw, mmffVariant=forcefield, maxIters=ff_iter)
            else:
                tempff(mw, maxIters=ff_iter)
        geom = isicle.geometry.Geometry(mol=mw, basename=self.geom.get_basename())
        self._update_geometry_charge(geom)
        return geom

    def _apply_remove_ion(
        self, init_mol, atom_dict, ion_atomic_num, sanitize, forcefield, ff_iter
    ):
        """
        Iteratively deionize all atoms in a supplied dictionary.

        Parameters
        ----------
        init_mol: RDKit mol object
        atom_dict: Dict
            Dictionary of format {<atom.rdkit.obj>:[atom Symbol, atom Total Valence, atom Degree, # bonded H atoms]}
        ion_atomic_num: Int
            Integer denoting the atomic number of the ion to be removed
        sanitize: Bool
            Kekulize, check valencies, set aromaticity, conjugation and hybridization
        forcefield: str
            Specify "UFF" for Universal Force Field optimization by RDKit
            Specify "MMFF" or "MMFF94" for Merck Molecular Force Field 94
            Specify "MMFF94s" for the MMFF94 s variant
        ff_iter: Int
            Integer specifying the max iterations for the specified forcefield

        Returns
        -------
        Dictionary of style {base atom index: deionized RDKit mol object}

        """

        mol_dict = {}
        for key, value in atom_dict.items():
            mw = self._remove_ion(
                init_mol, key, ion_atomic_num, sanitize, forcefield, ff_iter
            )
            mol_dict[key] = mw
        return mol_dict

    def _negative_mode(
        self,
        init_mol,
        ion_atomic_num,
        batch,
        index_list,
        element_list,
        sanitize,
        forcefield,
        ff_iter,
        include_Alkali_ne,
    ):
        """
        Subsets atoms in supplied mol by specified index or elemental constraints, or feasibilty based upon supplied ion atomic number.

        Parameters
        ----------
        init_mol: RDKit mol object
        ion_atomic_num: Int
            Integer denoting the atomic number of the ion to be removed
        batch: Bool
            Whether adducts should be formed from all possible heavy atoms
        index_list: list
            list of integers denoting IUPAC atom indexes of base atoms to be deionized (eg. [0,1])
        element_list: list
            list of atoms symbols denoting base atom types to be ionized (eg. ['O','N'])
        sanitize: Bool
            Kekulize, check valencies, set aromaticity, conjugation and hybridization
        forcefield: str
            Specify "UFF" for Universal Force Field optimization by RDKit
            Specify "MMFF" or "MMFF94" for Merck Molecular Force Field 94
            Specify "MMFF94s" for the MMFF94 s variant
        ff_iter: Int
            Integer specifying the max iterations for the specified forcefield
        include_Alkaline_ne: Bool
            If False: removes alkali and alkaline metals from base atoms to be deionized
            If True: Adducts are attempted to be formed at these atoms, in addition to other atoms.

        Returns
        -------
        Dictionary of style {base atom index: deionized RDKit mol object}

        """

        atom_dict = self._modify_atom_dict(
            init_mol,
            ion_atomic_num,
            mode="negative",
            include_Alkali_ne=include_Alkali_ne,
        )
        if index_list is not None:
            subset_atom_dict = self._subset_atom_dict(atom_dict, index_list=index_list)
            mol_dict = self._apply_remove_ion(
                init_mol,
                subset_atom_dict,
                ion_atomic_num,
                sanitize,
                forcefield,
                ff_iter,
            )
        elif element_list is not None:
            subset_atom_dict = self._subset_atom_dict(
                atom_dict, element_list=element_list
            )
            mol_dict = self._apply_remove_ion(
                init_mol,
                subset_atom_dict,
                ion_atomic_num,
                sanitize,
                forcefield,
                ff_iter,
            )
        elif batch == True:
            mol_dict = self._apply_remove_ion(
                init_mol, atom_dict, ion_atomic_num, sanitize, forcefield, ff_iter
            )
        else:
            raise ValueError(
                "Must provide a list of atom indexes, list of elements, or set batch=True."
            )
        return mol_dict

    def submit(
        self,
        batch=True,
        index_list=None,
        element_list=None,
        sanitize=True,
        forcefield="UFF",
        ff_iter=200,
        include_Alkali_ne=False,
    ):
        """
        Calls positive or negative ionization modes based upon supplied ion list.

        Parameters
        ----------
        batch: Bool
            Whether adducts should be formed from all possible heavy atoms
        index_list: list
            list of integers denoting IUPAC atom indexes of base atoms to be ionized (eg. [0,1])
        element_list: list
            list of atoms symbols denoting base atom types to be ionized (eg. [`O`,`N`])
        sanitize: Bool
            Kekulize, check valencies, set aromaticity, conjugation and hybridization
        forcefield: str
            Specify `UFF` for Universal Force Field optimization by RDKit (default)
            Specify `MMFF` or `MMFF94` for Merck Molecular Force Field 94
            Specify `MMFF94s` for the MMFF94 s variant
        ff_iter: Int
            Integer specifying the max iterations for the specified forcefield (200 default)
        include_Alkaline_ne: Bool
            If False: removes alkali and alkaline metals from base atoms to be ionized (default)
            If True: Adducts are attempted to be formed at these atoms, in addition to other atoms.

        Returns
        -------
        Dictionary of style {base atom index: ionized RDKit mol object}

        """

        pt = Chem.GetPeriodicTable()

        anion_dict = {}
        cation_dict = {}
        complex_dict = {}

        if index_list is not None:
            index_list = safelist(index_list)
        if element_list is not None:
            element_list = safelist(element_list)

        for x in self.adducts["cations"]:
            ion_atomic_num = pt.GetAtomicNumber(re.findall("(.+?)[0-9]?[+]", x)[0])
            mol_dict = self._positive_mode(
                self.geom.mol,
                ion_atomic_num,
                batch,
                index_list,
                element_list,
                sanitize,
                forcefield,
                ff_iter,
                include_Alkali_ne,
            )
            cation_dict[x] = list(mol_dict.values())

        for x in self.adducts["anions"]:
            ion_atomic_num = pt.GetAtomicNumber(re.findall("(.+?)[0-9]?[-]", x)[0])
            mol_dict = self._negative_mode(
                self.geom.mol,
                ion_atomic_num,
                batch,
                index_list,
                element_list,
                sanitize,
                forcefield,
                ff_iter,
                include_Alkali_ne,
            )
            anion_dict[x] = list(mol_dict.values())

        for x in self.adducts["complex"]:
            # This self-determined charge doesn't account for K(2+) or CO2- type adducts
            parsed = re.findall(".*?[+-]", x)
            # TODO strip whitespace
            geom_list = safelist(self.geom)

            for ion in parsed:
                ion_atomic_num = pt.GetAtomicNumber(
                    re.findall("(.+?)[0-9]?[+-]", ion)[0]
                )
                if ("+") in ion:
                    res = list(
                        map(
                            lambda geom: list(
                                self._positive_mode(
                                    geom.mol,
                                    ion_atomic_num,
                                    batch,
                                    index_list,
                                    element_list,
                                    sanitize,
                                    forcefield,
                                    ff_iter,
                                    include_Alkali_ne,
                                ).values()
                            ),
                            geom_list,
                        )
                    )
                    complex_dict[x] = functools.reduce(operator.iconcat, res, [])

                elif ("-") in ion:
                    res = list(
                        map(
                            lambda geom: list(
                                self._negative_mode(
                                    geom.mol,
                                    ion_atomic_num,
                                    batch,
                                    index_list,
                                    element_list,
                                    sanitize,
                                    forcefield,
                                    ff_iter,
                                    include_Alkali_ne,
                                ).values()
                            ),
                            geom_list,
                        )
                    )
                    complex_dict[x] = functools.reduce(operator.iconcat, res, [])
                geom_list = complex_dict.get(x)

        # Combine ion dictionaries and index
        ensemble = []
        for k, v in {**cation_dict, **anion_dict, **complex_dict}.items():
            id = 0
            for geom in v:
                geom.__dict__.update(ion=k, adductID=id)
                ensemble.append(geom)
                id += 1

        self.adducts = build_adduct_ensemble(ensemble)

    def finish(self):
        """
        Parse results.

        Returns
        -------
        :obj:`~isicle.adducts.ExplicitIonizationWrapper`

        """

        return self

    def run(self, geom, ion_path=None, ion_list=None, **kwargs):
        """
        Ionize geometry via with supplied geometry and file containing list of ions.

        Parameters
        ----------
        geom : :obj:`~isicle.geometry.Geometry`
            Molecule representation.
        ion_path : str
            Filepath to text file containing ions with charge (eg. `H+`) to be considered
            Either ion_path or ion_list must be specified
        ion_list : list
            List of strings of adducts to be considered.
            Must be specifed in syntax `Atom+` or `Atom-`, eg. `H+`, `Na+`, `H-Na+`
            Either ion_path or ion_list must be specified
        **kwargs
            Keyword arguments to configure how ionization is run.
            See :meth:`~isicle.adducts.ExplicitIonizationWrapper.submit`.

        Returns
        -------
        :obj:`~isicle.adducts.ExplicitIonizationWrapper`

        """

        # New instance
        self = ExplicitIonizationWrapper(**geom.__dict__)

        # Sets geom to self.geom
        self.set_geometry(geom)

        # Infers charge of geom.mol
        self.set_charge()

        # Load specified ions by type
        # Validity check if negative ionization can be done
        self.configure(ion_path=ion_path, ion_list=ion_list)

        # Generate adducts
        self.submit(**kwargs)

        # Finish
        self.finish()

        return self

    def get_structures(self):
        """
        Extract all structures from containing object as a conformational ensemble.

        Returns
        -------
        :obj:`~isicle.conformers.ConformationalEnsemble`
            Conformational ensemble.

        """

        return self.adducts.get_structures()

    def get_adducts(self):
        """
        Extract all structures from containing object as an adduct ensemble.

        Returns
        -------
        :obj:`~isicle.adducts.AdductEnsemble`
            Adduct ensemble.

        """

        return self.adducts

    def save_pickle(self, path):
        """
        Pickle this class instance.

        Parameters
        ----------
        path : str
            Path to save pickle object to.

        """

        with open(path, "wb") as f:
            pickle.dump(self, f)

    def save(self, path):
        """
        Save this class instance.

        Parameters
        ----------
        path : str
            Path to save object to.

        """

        self.save_pickle(path)


class CRESTIonizationWrapper(WrapperInterface):
    """ """

    _defaults = ("geom", "adducts")
    _default_value = None

    def __init__(self, **kwargs):
        self.__dict__.update(dict.fromkeys(self._defaults, self._default_value))
        self.__dict__.update(**kwargs)
        if self.adducts is None:
            self.adducts = {}

    def set_geometry(self, geom):
        """
        Set :obj:`~isicle.geometry.Geometry` instance for simulation.

        Parameters
        ----------
        geom : :obj:`~isicle.geometry.Geometry`
            Molecule representation.

        """

        if self.__dict__.get("geom") is not None:
            pass
        elif self.__dict__.get("mol") is not None:
            self.geom = geom
        elif self.__dict__.get("xyz") is not None:
            self.geom = geom
        else:
            raise ValueError("Could not find self.xyz, self.mol, or self.geom")

    def set_charge(self):
        """ """

        if self.geom.__dict__.get("charge") is None:
            if self.geom.load.get("filetype") == ".xyz":
                # self.geom.__dict__.update(charge=charge)
                raise ValueError(
<<<<<<< HEAD
                    "Must first run geom.set_formal_charge for an xyz structure"
                )
=======
                    'Must first run geom.set_charge for an xyz structure')
>>>>>>> 8233598d
            else:
                self.geom.__dict__.update(charge=self.geom.get_charge())

    def _set_ions(self, ion_path=None, ion_list=None):
        cations, anions, complex = _parse_ions(ion_path=ion_path, ion_list=ion_list)
        # cast to list safely
        self.adducts["cations"] = safelist(cations)
        self.adducts["anions"] = safelist(anions)
        self.adducts["complex"] = safelist(complex)

    def _filter_supported_by_xtb(self, unknown_valid_list):
        """
        Filters ions by what is supported by xtb software.
        consult https://github.com/grimme-lab/crest/issues/2 for supported ions by xtb CREST
        xtb supports alkali and alkaline earth metals.

        """

        pt = Chem.GetPeriodicTable()
        valid_list = []
        for ion in unknown_valid_list:
            parsed_ion = re.findall("(.+?)[0-9]?[+-]", ion)
            if len(parsed_ion) == 0:
                raise ValueError(
                    f"Couldn't identify supplied ion {ion} in _filter_supported_by_xtb"
                )
            else:
                parsed_num = [pt.GetAtomicNumber(i) for i in parsed_ion]
                group_check = [_check_atom_group(i) for i in parsed_num]
                if False in group_check:
                    continue
                else:
                    valid_list.append(ion)
        return valid_list

    def _check_valid(self):
        """
        Performs substructure search and checks if supported by CREST documentation

        """

        self.adducts["cations"] = self._filter_supported_by_xtb(self.adducts["cations"])
        self.adducts["anions"] = self._filter_supported_by_xtb(self.adducts["anions"])
        self.adducts["complex"] = self._filter_supported_by_xtb(self.adducts["complex"])

        if self.geom.__dict__.get("mol") is not None:
            self.adducts["anions"] = _filter_by_substructure_match(
                self.geom.mol, self.adducts["anions"]
            )
            self.adducts["complex"] = _filter_by_substructure_match(
                self.geom.mol, self.adducts["complex"]
            )

    def configure(self, ion_path=None, ion_list=None):
        self._set_ions(ion_path=ion_path, ion_list=ion_list)
        self._check_valid()

    def _parse_ion_charge(self, ion):
        """ """

        # TODO update with MSAC code for ion charge lookup table
        charge = re.findall("[0-9]", ion)
        if not charge:
            charge = 1
        else:
            charge = int(charge[0])
        return charge

    def _update_geometry_charge(self, geom, adduct, ion_charge, mode):
        """ """

        if mode == "negative":
            charge = geom.__dict__.get("charge") - ion_charge
        elif mode == "positive":
            charge = geom.__dict__.get("charge") + ion_charge
        adduct.__dict__.update(charge=charge)

    def _positive_mode(
        self,
        geom,
        forcefield,
        ewin,
        cation,
        optlevel,
        dryrun,
        processes,
        solvation,
        ignore_topology,
    ):
        """
        Call isicle.md.md for specified geom and cation
        """

        output = md(
            geom,
            program="xtb",
            task="protonate",
            forcefield=forcefield,
            ewin=ewin,
            ion=cation,
            optlevel=optlevel,
            dryrun=dryrun,
            charge=geom.charge,
            processes=processes,
            solvation=solvation,
            ignore_topology=ignore_topology,
        )
        ion_charge = self._parse_ion_charge(cation)
        for adduct in output.geom:
            self._update_geometry_charge(geom, adduct, ion_charge, "positive")
        return output.geom

    def _negative_mode(
        self,
        geom,
        forcefield,
        ewin,
        anion,
        optlevel,
        dryrun,
        processes,
        solvation,
        ignore_topology,
    ):
        """
        Call isicle.md.md for specified geom and anion
        """

        output = md(
            geom,
            program="xtb",
            task="deprotonate",
            forcefield=forcefield,
            ewin=ewin,
            ion=anion,
            optlevel=optlevel,
            dryrun=dryrun,
            charge=geom.charge,
            processes=processes,
            solvation=solvation,
            ignore_topology=ignore_topology,
        )
        ion_charge = self._parse_ion_charge(anion)
        for adduct in output.geom:
            self._update_geometry_charge(geom, adduct, ion_charge, "negative")
        return output.geom

    def submit(
        self,
        forcefield="gfn2",
        ewin=30,
        optlevel="Normal",
        dryrun=False,
        processes=1,
        solvation=None,
        ignore_topology=False,
    ):
        """
        Call positive_mode and negative_mode to ionize according to parsed ion lists
        isicle.md.md returned by both modes to self.anion, self.cation, self.complex \
        in form of {ion : xyz object [returned by xtb]}

        Input
        -----
        see isicle.md.md for forcefield, ewin, optlevel, dryrun
        molecular_charge is net charge of structure pre-ionization, default neutral, 0

        """

        anion_dict = {}
        cation_dict = {}
        complex_dict = {}

        for x in self.adducts["cations"]:
            cation_dict[x] = self._positive_mode(
                self.geom,
                forcefield,
                ewin,
                x,
                optlevel,
                dryrun,
                processes,
                solvation,
                ignore_topology,
            )

        for x in self.adducts["anions"]:
            anion_dict[x] = self._negative_mode(
                self.geom,
                forcefield,
                ewin,
                x,
                optlevel,
                dryrun,
                processes,
                solvation,
                ignore_topology,
            )

        for x in self.adducts["complex"]:
            # This self-determined charge doesn't account for K(2+) or CO2- type adducts
            parsed = re.findall(".*?[+-]", x)
            # TODO strip whitespace
            geom_list = safelist(self.geom)
            for ion in parsed:
                if ("+") in ion:
                    # complex_dict[x] =
                    res = list(
                        map(
                            lambda geom: self._positive_mode(
                                geom,
                                forcefield,
                                ewin,
                                ion,
                                optlevel,
                                dryrun,
                                processes,
                                solvation,
                                ignore_topology,
                            ),
                            geom_list,
                        )
                    )
                    complex_dict[x] = functools.reduce(operator.iconcat, res, [])

                elif ("-") in ion:
                    res = list(
                        map(
                            lambda geom: self._negative_mode(
                                geom,
                                forcefield,
                                ewin,
                                ion,
                                optlevel,
                                dryrun,
                                processes,
                                solvation,
                                ignore_topology,
                            ),
                            geom_list,
                        )
                    )
                    complex_dict[x] = functools.reduce(operator.iconcat, res, [])
                geom_list = complex_dict.get(x)

        # Combine ion dictionaries and index
        ensemble = []
        for k, v in {**cation_dict, **anion_dict, **complex_dict}.items():
            id = 0
            for geom in v:
                geom.__dict__.update(ion=k, adductID=id)
                ensemble.append(geom)
                id += 1

        self.adducts = build_adduct_ensemble(ensemble)

    def finish(self):
        """
        Parse results.

        Returns
        -------
        :obj:`~isicle.adducts.CRESTIonizationWrapper`

        """

        return self

    def run(self, geom, ion_path=None, ion_list=None, **kwargs):
        """
        Ionize geometry via with supplied geometry and file containing list of ions.
        Parameters
        ----------
        geom : :obj:`~isicle.geometry.Geometry`
            Molecule representation.
        ion_method : str
            Alias for ionaztion method selection (explicit).
        ion_list : list
            List of ion str.
            See :meth`~isicle.adducts.parse_ions`.
        **kwargs
            Keyword arguments to configure how ionization is run.
            See :meth:`~isicle.adducts.CRESTIonizationWrapper.generator`
        Returns
        -------
        :obj:`~isicle.adducts.CRESTIonizationWrapper`

        """

        self = CRESTIonizationWrapper(**geom.__dict__)

        self.set_geometry(geom)

        # Infers charge for non xyz files, infers default neutral for xyz files
        self.set_charge()

        # Load specified ions by type
        # Validity check if negative ionization can be done
        # Validity check if CREST supports the ions specified
        self.configure(ion_path=ion_path, ion_list=ion_list)

        # Generate adducts
        self.submit(**kwargs)

        # Compile various adducts into one dictionary: self.adducts
        self.finish()

        return self

    def get_structures(self):
        """
        Extract all structures from containing object as a conformational ensemble.

        Returns
        -------
        :obj:`~isicle.conformers.ConformationalEnsemble`
            Conformational ensemble.

        """

        return self.adducts.get_structures()

    def get_adducts(self):
        """
        Extract all structures from containing object as an adduct ensemble.

        Returns
        -------
        :obj:`~isicle.adducts.AdductEnsemble`
            Adduct ensemble.

        """

        return self.adducts

    def save_pickle(self, path):
        """
        Pickle this class instance.

        Parameters
        ----------
        path : str
            Path to save pickle object to.

        """

        with open(path, "wb") as f:
            pickle.dump(self, f)

    def save(self, path):
        """
        Save this class instance.

        Parameters
        ----------
        path : str
            Path to save object to.

        """

        self.save_pickle(path)<|MERGE_RESOLUTION|>--- conflicted
+++ resolved
@@ -303,14 +303,8 @@
 
     def set_charge(self):
         """ """
-
-<<<<<<< HEAD
         if self.geom.__dict__.get("charge") is None:
-            self.geom.__dict__.update(charge=self.geom.get_formal_charge())
-=======
-        if self.geom.__dict__.get('charge') is None:
             self.geom.__dict__.update(charge=self.geom.get_charge())
->>>>>>> 8233598d
 
     def _set_ions(self, ion_path=None, ion_list=None):
         """ """
@@ -1115,13 +1109,7 @@
         if self.geom.__dict__.get("charge") is None:
             if self.geom.load.get("filetype") == ".xyz":
                 # self.geom.__dict__.update(charge=charge)
-                raise ValueError(
-<<<<<<< HEAD
-                    "Must first run geom.set_formal_charge for an xyz structure"
-                )
-=======
-                    'Must first run geom.set_charge for an xyz structure')
->>>>>>> 8233598d
+                raise ValueError("Must first run geom.set_charge for an xyz structure")
             else:
                 self.geom.__dict__.update(charge=self.geom.get_charge())
 
